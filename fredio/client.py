--- conflicted
+++ resolved
@@ -1,357 +1,208 @@
-<<<<<<< HEAD
-__all__ = ["ApiClient", "add_endpoints", "get_endpoints"]
-
-import asyncio
-import logging
-import urllib
-from typing import Any, Dict, List, Type
-=======
-__all__ = ["ApiClient", "get_api_key", "get_client", "get_endpoints"]
-
-import asyncio
-import logging
-import os
-import urllib
-import webbrowser
-from typing import Any, Dict, List, Optional, Type
->>>>>>> 99d7ff6a
-
-from aiohttp.typedefs import StrOrURL
-from pandas import DataFrame, concat
-from yarl import URL
-
-<<<<<<< HEAD
-from fredio.const import FRED_DOC_URL
-from fredio.session import Session
-from fredio import utils
-
-=======
-from . import const
-from . import utils
-from . import session
->>>>>>> 99d7ff6a
-
-logger = logging.getLogger(__name__)
-
-
-class ApiClient(object):
-    """
-    Structure containing a top level URL and child endpoints
-    """
-
-    _children: Dict[str, "ApiClient"]  # TODO: get rid of mutability
-<<<<<<< HEAD
-    _defaults: Dict[Any, Any] = dict()
-    _session: Session = None
-=======
-    _defaults: Dict[Any, Any] = dict()  # Default parameters for all client instances
-    _session: session.Session = None
->>>>>>> 99d7ff6a
-
-    def __init__(self, url: StrOrURL):
-        super(ApiClient, self).__init__()
-
-        self._children = dict()
-        self._url = URL(url, encoded=True)
-<<<<<<< HEAD
-
-    def __getattribute__(self, item: Any) -> Any:
-        """
-        Hijack to allow for indexing using dot notation
-        """
-        try:
-            return super(ApiClient, self).__getattribute__(item)
-        except AttributeError:
-            children = super(ApiClient, self).__getattribute__("_children")
-            if item not in children.keys():
-                raise
-            return children[item]
-
-    def __repr__(self):  # pragma: no-cover
-        return f'{self.__class__.__name__}<{self._url}>'
-
-    def _encode_url(self) -> URL:
-        """
-        Create new URL with default query parameters
-        """
-        # safe_chars is hard-coded as these chars are used for tag requests etc
-        query = urllib.parse.urlencode(self._defaults, safe=",;")
-        return self._url.with_query(query)
-
-    @classmethod
-    def set_defaults(cls, **params) -> Type["ApiClient"]:
-        """
-        Set default query parameters for all endpoints
-        """
-        cls._defaults = params
-        return cls
-
-    @classmethod
-    def set_session(cls, session) -> Type["ApiClient"]:
-        """
-        Set the ClientSession for this class
-        """
-        cls._session = session
-        return cls
-
-    @classmethod
-    def close_session(cls):
-        """
-        Close the client session
-        """
-        return utils.loop.run_until_complete(cls._session.close())
-
-    @property
-    def children(self) -> Dict[str, "ApiClient"]:
-        """
-        Get client children
-        """
-        return self._children
-
-    @property
-    def docs(self) -> "_ApiDocs":
-        return _ApiDocs(self._url)
-
-    @property
-    def url(self) -> URL:
-        """
-        Combine URL and query
-        """
-        return self._encode_url()
-
-    def aget(self, **kwargs) -> asyncio.Task:
-        """
-        Create an awaitable Task
-        """
-        coro = self._session.get(self.url, **kwargs)
-        task = utils.loop.create_task(coro)
-        return task
-
-    def get(self, **kwargs) -> List[Dict]:
-        """
-        Get request results as a list. This method is blocking.
-        """
-        return utils.loop.run_until_complete(self.aget(**kwargs))
-
-    def get_pandas(self, **kwargs) -> DataFrame:
-        """
-        Get request results as a DataFrame. This method is blocking.
-        """
-        return concat(map(DataFrame, self.get(**kwargs)))
-
-
-class _ApiDocs:
-    import webbrowser
-
-    def __init__(self, url):
-        self.url = url
-
-    def make_url(self) -> URL:
-        subpath = (self.url.path
-                   .replace("/fred", "")
-                   .lstrip("/")
-                   .replace("/", "_"))
-        if subpath:
-            subpath += ".html"
-        return URL(FRED_DOC_URL) / subpath
-
-    def open(self) -> bool:
-        return self.webbrowser.open(str(self.make_url()))
-
-    def open_new(self) -> bool:
-        return self.webbrowser.open_new(str(self.make_url()))
-
-    def open_new_tab(self) -> bool:
-        return self.webbrowser.open_new_tab(str(self.make_url()))
-
-
-def add_endpoints(client: ApiClient, *endpoints) -> None:
-    """
-    Add an endpoint to the tree
-    """
-    for ep in endpoints:
-        parent, *child = ep.split("/", 1)
-        newpath = client.children.setdefault(parent, ApiClient(client.url / parent))
-        if len(child):
-            add_endpoints(newpath, child[0])
-
-
-def get_endpoints(client: ApiClient) -> List[str]:
-    """
-    Get all endpoints from the tree
-=======
-
-    def __getattribute__(self, item: Any) -> Any:
-        """
-        Hijack to allow for accessing children using dot notation
-        """
-        try:
-            return super(ApiClient, self).__getattribute__(item)
-        except AttributeError:
-            children = super(ApiClient, self).__getattribute__("_children")
-            if item not in children.keys():
-                raise
-            return children[item]
-
-    def __repr__(self):  # pragma: no-cover
-        return f'{self.__class__.__name__}<{self._url}>'
-
-    def _encode_url(self) -> URL:
-        """
-        Create new URL with default query parameters
-        """
-        # safe_chars is hard-coded as these chars are used for tag requests etc
-        query = urllib.parse.urlencode(self._defaults, safe=",;")
-        return self._url.with_query(query)
-
-    @classmethod
-    def set_defaults(cls, **params) -> Type["ApiClient"]:
-        """
-        Set default query parameters for all endpoints
-
-        :param params: Request parameters that will be passed for every request
-        for all ApiClient instances
-        """
-        cls._defaults = params
-        return cls
-
-    @classmethod
-    def set_session(cls, ses: session.Session) -> Type["ApiClient"]:
-        """
-        Set the Session for this class
-
-        :param ses: Session used by all ApiClient instances
-        """
-        cls._session = ses
-        return cls
-
-    @classmethod
-    def close_session(cls):
-        """
-        Close the client session
-        """
-        if cls._session is not None:
-            logger.info("Closing client session")
-            return utils.loop.run_until_complete(cls._session.close())
-
-    @property
-    def children(self) -> Dict[str, "ApiClient"]:
-        """
-        Get client children
-        """
-        return self._children
-
-    @property
-    def docs(self) -> "_ApiDocs":
-        return _ApiDocs(self._url)
-
-    @property
-    def url(self) -> URL:
-        """
-        Encode this client's URL with query parameters
-        """
-        return self._encode_url()
-
-    def aget(self, **kwargs) -> asyncio.Task:
-        """
-        Run an awaitable Task to get results from this endpoint
-
-        :param kwargs: Keyword arguments passed to Session.get
-        """
-        coro = self._session.get(self.url, **kwargs)
-        task = utils.loop.create_task(coro)
-        return task
-
-    def get(self, **kwargs) -> List[Dict]:
-        """
-        Get request results as a list of JSON. This method is blocking.
-
-        :param kwargs: Keyword arguments passed to Session.get
-        """
-        return utils.loop.run_until_complete(self.aget(**kwargs))
-
-    def get_pandas(self, **kwargs) -> DataFrame:
-        """
-        Get request results as a pandas DataFrame. This method is blocking.
-
-        :param kwargs: Keyword arguments passed to Session.get
-        """
-        return concat(map(DataFrame, self.get(**kwargs)))
-
-
-class _ApiDocs:
-    """
-    Helper class containing webbrowser.open methods to open FRED documentation
-    corresponding to an ApiClient URL
-    """
-
-    def __init__(self, url):
-        self.url = url
-
-    def make_url(self) -> URL:
-        subpath = self.url.path.replace("/fred", "").lstrip("/").replace("/", "_")
-
-        if subpath:
-            subpath += ".html"
-
-        return URL(const.FRED_DOC_URL) / subpath
-
-    def open(self) -> bool:
-        return webbrowser.open(str(self.make_url()))
-
-    def open_new(self) -> bool:
-        return webbrowser.open_new(str(self.make_url()))
-
-    def open_new_tab(self) -> bool:
-        return webbrowser.open_new_tab(str(self.make_url()))
-
-    open.__doc__ = webbrowser.open.__doc__
-    open_new.__doc__ = webbrowser.open_new.__doc__
-    open_new_tab.__doc__ = webbrowser.open_new_tab.__doc__
-
-
-def get_api_key() -> Optional[str]:
-    """
-    Get API key from FRED_API_KEY environment variable
-    """
-    return os.environ.get("FRED_API_KEY", None)
-
-
-def get_client() -> ApiClient:
-    """
-    Construct an ApiClient and add FRED endpoints.
-    """
-
-    client = ApiClient(const.FRED_API_URL)
-    add_endpoints(client, *const.FRED_API_ENDPOINTS)
-
-    return client
-
-
-def add_endpoints(client: ApiClient, *endpoints) -> None:
-    """
-    Add an endpoint to the client instance
-
-    :param client: ApiClient
-    :param endpoints: URL subpaths to add to the ApiClient structure
-    """
-    for ep in endpoints:
-        parent, *child = ep.split("/", 1)
-        newpath = client.children.setdefault(parent, ApiClient(client.url / parent))
-        if len(child):
-            add_endpoints(newpath, child[0])
-
-
-def get_endpoints(client: ApiClient) -> List[URL]:
-    """
-    Get all registered URLs from an ApiClient
-
-    :param client: ApiClient
->>>>>>> 99d7ff6a
-    """
-    endpoints = []
-    for node in client.children.values():
-        if isinstance(node, ApiClient):
-            endpoints.extend(get_endpoints(node))
-    endpoints.append(client.url)
-    return endpoints
+__all__ = ["ApiClient", "get_api_key", "get_client", "get_endpoints"]
+
+import asyncio
+import logging
+import os
+import urllib
+import webbrowser
+from typing import Any, Dict, List, Optional, Type
+
+from aiohttp.typedefs import StrOrURL
+from pandas import DataFrame, concat
+from yarl import URL
+
+from . import const
+from . import utils
+from . import session
+
+logger = logging.getLogger(__name__)
+
+
+class ApiClient(object):
+    """
+    Structure containing a top level URL and child endpoints
+    """
+
+    _children: Dict[str, "ApiClient"]  # TODO: get rid of mutability
+    _defaults: Dict[Any, Any] = dict()  # Default parameters for all client instances
+    _session: session.Session = None
+
+    def __init__(self, url: StrOrURL):
+        super(ApiClient, self).__init__()
+
+        self._children = dict()
+        self._url = URL(url, encoded=True)
+
+    def __getattribute__(self, item: Any) -> Any:
+        """
+        Hijack to allow for accessing children using dot notation
+        """
+        try:
+            return super(ApiClient, self).__getattribute__(item)
+        except AttributeError:
+            children = super(ApiClient, self).__getattribute__("_children")
+            if item not in children.keys():
+                raise
+            return children[item]
+
+    def __repr__(self):  # pragma: no-cover
+        return f'{self.__class__.__name__}<{self._url}>'
+
+    def _encode_url(self) -> URL:
+        """
+        Create new URL with default query parameters
+        """
+        # safe_chars is hard-coded as these chars are used for tag requests etc
+        query = urllib.parse.urlencode(self._defaults, safe=",;")
+        return self._url.with_query(query)
+
+    @classmethod
+    def set_defaults(cls, **params) -> Type["ApiClient"]:
+        """
+        Set default query parameters for all endpoints
+
+        :param params: Request parameters that will be passed for every request
+        for all ApiClient instances
+        """
+        cls._defaults = params
+        return cls
+
+    @classmethod
+    def set_session(cls, ses: session.Session) -> Type["ApiClient"]:
+        """
+        Set the Session for this class
+
+        :param ses: Session used by all ApiClient instances
+        """
+        cls._session = ses
+        return cls
+
+    @classmethod
+    def close_session(cls):
+        """
+        Close the client session
+        """
+        if cls._session is not None:
+            logger.info("Closing client session")
+            return utils.loop.run_until_complete(cls._session.close())
+
+    @property
+    def children(self) -> Dict[str, "ApiClient"]:
+        """
+        Get client children
+        """
+        return self._children
+
+    @property
+    def docs(self) -> "_ApiDocs":
+        return _ApiDocs(self._url)
+
+    @property
+    def url(self) -> URL:
+        """
+        Encode this client's URL with query parameters
+        """
+        return self._encode_url()
+
+    def aget(self, **kwargs) -> asyncio.Task:
+        """
+        Run an awaitable Task to get results from this endpoint
+
+        :param kwargs: Keyword arguments passed to Session.get
+        """
+        coro = self._session.get(self.url, **kwargs)
+        task = utils.loop.create_task(coro)
+        return task
+
+    def get(self, **kwargs) -> List[Dict]:
+        """
+        Get request results as a list of JSON. This method is blocking.
+
+        :param kwargs: Keyword arguments passed to Session.get
+        """
+        return utils.loop.run_until_complete(self.aget(**kwargs))
+
+    def get_pandas(self, **kwargs) -> DataFrame:
+        """
+        Get request results as a pandas DataFrame. This method is blocking.
+
+        :param kwargs: Keyword arguments passed to Session.get
+        """
+        return concat(map(DataFrame, self.get(**kwargs)))
+
+
+class _ApiDocs:
+    """
+    Helper class containing webbrowser.open methods to open FRED documentation
+    corresponding to an ApiClient URL
+    """
+
+    def __init__(self, url):
+        self.url = url
+
+    def make_url(self) -> URL:
+        subpath = self.url.path.replace("/fred", "").lstrip("/").replace("/", "_")
+
+        if subpath:
+            subpath += ".html"
+
+        return URL(const.FRED_DOC_URL) / subpath
+
+    def open(self) -> bool:
+        return webbrowser.open(str(self.make_url()))
+
+    def open_new(self) -> bool:
+        return webbrowser.open_new(str(self.make_url()))
+
+    def open_new_tab(self) -> bool:
+        return webbrowser.open_new_tab(str(self.make_url()))
+
+    open.__doc__ = webbrowser.open.__doc__
+    open_new.__doc__ = webbrowser.open_new.__doc__
+    open_new_tab.__doc__ = webbrowser.open_new_tab.__doc__
+
+
+def get_api_key() -> Optional[str]:
+    """
+    Get API key from FRED_API_KEY environment variable
+    """
+    return os.environ.get("FRED_API_KEY", None)
+
+
+def get_client() -> ApiClient:
+    """
+    Construct an ApiClient and add FRED endpoints.
+    """
+
+    client = ApiClient(const.FRED_API_URL)
+    add_endpoints(client, *const.FRED_API_ENDPOINTS)
+
+    return client
+
+
+def add_endpoints(client: ApiClient, *endpoints) -> None:
+    """
+    Add an endpoint to the client instance
+
+    :param client: ApiClient
+    :param endpoints: URL subpaths to add to the ApiClient structure
+    """
+    for ep in endpoints:
+        parent, *child = ep.split("/", 1)
+        newpath = client.children.setdefault(parent, ApiClient(client.url / parent))
+        if len(child):
+            add_endpoints(newpath, child[0])
+
+
+def get_endpoints(client: ApiClient) -> List[URL]:
+    """
+    Get all registered URLs from an ApiClient
+
+    :param client: ApiClient
+    """
+    endpoints = []
+    for node in client.children.values():
+        if isinstance(node, ApiClient):
+            endpoints.extend(get_endpoints(node))
+    endpoints.append(client.url)
+    return endpoints