<<<<<<< HEAD
import atexit
import logging
import os
from typing import Optional

from .events import *
from .locks import *

from . import client, const, session, utils

logger = logging.getLogger("fredio")

_client: Optional[client.ApiClient] = None


def get_api_key():
    return os.environ.get("FRED_API_KEY", None)


def get_client():
    return _client


def configure(api_key: Optional[str] = None,
              rate_limit: int = const.FRED_API_RATE_LIMIT,
              enable_events: bool = False,
              **session_kwargs) -> client.ApiClient:

    global _client

    if _client is not None:
        _client.close_session()

    api_key = api_key or get_api_key()
=======
__all__ = ["configure", "shutdown", "client", "events"]

import atexit
from typing import Optional

from . import client, const, events, locks, session, utils


def configure(api_key: Optional[str] = None,
              rate_limit: Optional[int] = None,
              enable_events: bool = False,
              **session_kwargs) -> client.ApiClient:
    f"""
    Configure this fredio application
    
    :param api_key: FRED API key. If None, will be retrived from environment 
    variable FRED_API_KEY
    :param rate_limit: API rate limit. Must be <= {const.FRED_API_RATE_LIMIT}.
    :param enable_events: Should fredio events be enabled?
    :param session_kwargs: Keyword arguments passed to aiohttp.ClientSession
    """

    api_key = api_key or client.get_api_key()
>>>>>>> 99d7ff6a

    if api_key is None:
        msg = "Api key must be provided or passed as environment variable FRED_API_KEY"
        raise ValueError(msg)

<<<<<<< HEAD
    ses = session.Session(**session_kwargs)

    apiclient = client.ApiClient(const.FRED_API_URL)
    apiclient.set_session(ses)
    apiclient.set_defaults(api_key=api_key, file_type="json")

    client.add_endpoints(apiclient, *const.FRED_API_ENDPOINTS)

    set_rate_limit(rate_limit)
=======
    shutdown()

    ses = session.Session(**session_kwargs)

    client_ = client.get_client()
    client_.set_session(ses)
    client_.set_defaults(api_key=api_key, file_type="json")

    if rate_limit is not None:
        locks.set_rate_limit(rate_limit)
>>>>>>> 99d7ff6a

    if enable_events:
        events.listen()

<<<<<<< HEAD
    _client = apiclient

    return _client


def shutdown():
    for task in utils.get_all_tasks():
        if not task.done():
            logger.info("Cancelling task %s" % task)
            task.cancel()

    if _client is not None:
        logger.info("Closing client session")
        _client.close_session()
=======
    return client_


def shutdown():
    """
    Shutdown this fredio appilication. Cancels all running tasks in this event
    loop and closes the aiothttp.ClientSession
    """
    utils.cancel_running_tasks()
    client.get_client().close_session()
>>>>>>> 99d7ff6a


atexit.register(shutdown)
<|MERGE_RESOLUTION|>--- conflicted
+++ resolved
@@ -1,121 +1,55 @@
-<<<<<<< HEAD
-import atexit
-import logging
-import os
-from typing import Optional
-
-from .events import *
-from .locks import *
-
-from . import client, const, session, utils
-
-logger = logging.getLogger("fredio")
-
-_client: Optional[client.ApiClient] = None
-
-
-def get_api_key():
-    return os.environ.get("FRED_API_KEY", None)
-
-
-def get_client():
-    return _client
-
-
-def configure(api_key: Optional[str] = None,
-              rate_limit: int = const.FRED_API_RATE_LIMIT,
-              enable_events: bool = False,
-              **session_kwargs) -> client.ApiClient:
-
-    global _client
-
-    if _client is not None:
-        _client.close_session()
-
-    api_key = api_key or get_api_key()
-=======
-__all__ = ["configure", "shutdown", "client", "events"]
-
-import atexit
-from typing import Optional
-
-from . import client, const, events, locks, session, utils
-
-
-def configure(api_key: Optional[str] = None,
-              rate_limit: Optional[int] = None,
-              enable_events: bool = False,
-              **session_kwargs) -> client.ApiClient:
-    f"""
-    Configure this fredio application
-    
-    :param api_key: FRED API key. If None, will be retrived from environment 
-    variable FRED_API_KEY
-    :param rate_limit: API rate limit. Must be <= {const.FRED_API_RATE_LIMIT}.
-    :param enable_events: Should fredio events be enabled?
-    :param session_kwargs: Keyword arguments passed to aiohttp.ClientSession
-    """
-
-    api_key = api_key or client.get_api_key()
->>>>>>> 99d7ff6a
-
-    if api_key is None:
-        msg = "Api key must be provided or passed as environment variable FRED_API_KEY"
-        raise ValueError(msg)
-
-<<<<<<< HEAD
-    ses = session.Session(**session_kwargs)
-
-    apiclient = client.ApiClient(const.FRED_API_URL)
-    apiclient.set_session(ses)
-    apiclient.set_defaults(api_key=api_key, file_type="json")
-
-    client.add_endpoints(apiclient, *const.FRED_API_ENDPOINTS)
-
-    set_rate_limit(rate_limit)
-=======
-    shutdown()
-
-    ses = session.Session(**session_kwargs)
-
-    client_ = client.get_client()
-    client_.set_session(ses)
-    client_.set_defaults(api_key=api_key, file_type="json")
-
-    if rate_limit is not None:
-        locks.set_rate_limit(rate_limit)
->>>>>>> 99d7ff6a
-
-    if enable_events:
-        events.listen()
-
-<<<<<<< HEAD
-    _client = apiclient
-
-    return _client
-
-
-def shutdown():
-    for task in utils.get_all_tasks():
-        if not task.done():
-            logger.info("Cancelling task %s" % task)
-            task.cancel()
-
-    if _client is not None:
-        logger.info("Closing client session")
-        _client.close_session()
-=======
-    return client_
-
-
-def shutdown():
-    """
-    Shutdown this fredio appilication. Cancels all running tasks in this event
-    loop and closes the aiothttp.ClientSession
-    """
-    utils.cancel_running_tasks()
-    client.get_client().close_session()
->>>>>>> 99d7ff6a
-
-
-atexit.register(shutdown)
+__all__ = ["configure", "shutdown", "client", "events"]
+
+import atexit
+from typing import Optional
+
+from . import client, const, events, locks, session, utils
+
+
+def configure(api_key: Optional[str] = None,
+              rate_limit: Optional[int] = None,
+              enable_events: bool = False,
+              **session_kwargs) -> client.ApiClient:
+    f"""
+    Configure this fredio application
+    
+    :param api_key: FRED API key. If None, will be retrived from environment 
+    variable FRED_API_KEY
+    :param rate_limit: API rate limit. Must be <= {const.FRED_API_RATE_LIMIT}.
+    :param enable_events: Should fredio events be enabled?
+    :param session_kwargs: Keyword arguments passed to aiohttp.ClientSession
+    """
+
+    api_key = api_key or client.get_api_key()
+
+    if api_key is None:
+        msg = "Api key must be provided or passed as environment variable FRED_API_KEY"
+        raise ValueError(msg)
+
+    shutdown()
+
+    ses = session.Session(**session_kwargs)
+
+    client_ = client.get_client()
+    client_.set_session(ses)
+    client_.set_defaults(api_key=api_key, file_type="json")
+
+    if rate_limit is not None:
+        locks.set_rate_limit(rate_limit)
+
+    if enable_events:
+        events.listen()
+
+    return client_
+
+
+def shutdown():
+    """
+    Shutdown this fredio appilication. Cancels all running tasks in this event
+    loop and closes the aiothttp.ClientSession
+    """
+    utils.cancel_running_tasks()
+    client.get_client().close_session()
+
+
+atexit.register(shutdown)