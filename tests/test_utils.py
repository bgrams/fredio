--- conflicted
+++ resolved
@@ -1,33 +1,26 @@
-import logging
-import unittest
-
-from fredio import utils
-
-
-class TestUtils(unittest.TestCase):
-
-<<<<<<< HEAD
-    def test_generate_offsets(self):
-        offsets = [i for i in utils.generate_offsets(2, 1, 0)]
-        self.assertListEqual(offsets, [(2, 1, 1)])
-
-=======
->>>>>>> 99d7ff6a
-    def test_log_formatter_masking(self):
-        rec = logging.LogRecord(
-            name="foo",
-            level="DEBUG",
-            pathname="__file__",
-            lineno=0,
-            args=tuple(),
-            exc_info=None,
-            msg="message api_key=12345")
-        fmt = utils.KeyMaskingFormatter().format(record=rec)
-        self.assertEqual(fmt, "message api_key=<masked>")
-
-    def test_get_tasks(self):
-        self.assertIsInstance(utils.get_all_tasks(), set)
-
-
-if __name__ == "__main__":
-    unittest.main()
+import logging
+import unittest
+
+from fredio import utils
+
+
+class TestUtils(unittest.TestCase):
+
+    def test_log_formatter_masking(self):
+        rec = logging.LogRecord(
+            name="foo",
+            level="DEBUG",
+            pathname="__file__",
+            lineno=0,
+            args=tuple(),
+            exc_info=None,
+            msg="message api_key=12345")
+        fmt = utils.KeyMaskingFormatter().format(record=rec)
+        self.assertEqual(fmt, "message api_key=<masked>")
+
+    def test_get_tasks(self):
+        self.assertIsInstance(utils.get_all_tasks(), set)
+
+
+if __name__ == "__main__":
+    unittest.main()